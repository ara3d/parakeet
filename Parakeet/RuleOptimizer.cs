--- conflicted
+++ resolved
@@ -181,7 +181,7 @@
                         return Log(r1, r2, r1.OneOrMore(), "A+A* => A+");
                 }
             }
-
+
             {
                 if (r1 is BooleanRule br)
                 {
@@ -243,7 +243,7 @@
 
                     if (inner is BooleanRule br)
                         return Log(r, null, inner, $"&{(br.Value ? "_TRUE_" : "_FALSE_")} => {(br.Value ? "_TRUE_" : "_FALSE_")}");
-
+
                     return new AtRule(inner);
                 }
 
@@ -259,7 +259,7 @@
 
                     if (inner is BooleanRule br)
                         return Log(r, null, new BooleanRule(!br.Value), $"!{(br.Value ? "_TRUE_" : "_FALSE_")} => {(br.Value ? "_FALSE_" : "_TRUE_")}");
-
+
                     return new NotAtRule(inner);
                 }
 
@@ -381,24 +381,22 @@
                         
                     return new ZeroOrMoreRule(inner);
                 }
-<<<<<<< HEAD
-
-                case OneOrMoreRule oom:
-                {
-                    var inner = Optimize(oom.Rule);
-
-                    if (inner is OptionalRule opt)
-                        return Log(r, null, new ZeroOrMoreRule(opt.Rule), "A?+ => A*");
-
-                    if (inner is ZeroOrMoreRule z)
-                        return Log(r, null, new ZeroOrMoreRule(z.Rule), "A*? => A*");
-
-                    if (inner is OneOrMoreRule oom1)
-                        return Log(r, null, new CountedRule(oom1.Rule, 2, int.MaxValue), "A++ => A{2,}");
-
-                    return new OneOrMoreRule(inner);
-                }
-=======
+
+                case OneOrMoreRule oom:
+                {
+                    var inner = Optimize(oom.Rule);
+
+                    if (inner is OptionalRule opt)
+                        return Log(r, null, new ZeroOrMoreRule(opt.Rule), "A?+ => A*");
+
+                    if (inner is ZeroOrMoreRule z)
+                        return Log(r, null, new ZeroOrMoreRule(z.Rule), "A*? => A*");
+
+                    if (inner is OneOrMoreRule oom1)
+                        return Log(r, null, new CountedRule(oom1.Rule, 2, int.MaxValue), "A++ => A{2,}");
+
+                    return new OneOrMoreRule(inner);
+                }
 
                 case CountedRule counted:
                 {
@@ -432,7 +430,6 @@
 
                     return new CountedRule(inner, counted.Min, counted.Max);
                 }
->>>>>>> 90ec79c6
             }
 
             return r;
